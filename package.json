--- conflicted
+++ resolved
@@ -1,10 +1,6 @@
 {
   "name": "ganache-core",
-<<<<<<< HEAD
-  "version": "2.11.3-beta.0",
-=======
   "version": "2.11.3",
->>>>>>> 9154f733
   "main": "./index.js",
   "types": "./typings/index.d.ts",
   "engines": {
