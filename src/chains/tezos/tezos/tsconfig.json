{
  "extends": "../../../tsconfig-base.json",
  "compilerOptions": {
    "outDir": "lib",
    "declarationDir": "typings",
    "composite": true
  },
<<<<<<< HEAD
  "include": ["index.ts", "src/**/*", "tests/helpers/getProvider.ts"],
=======
  "include": [
    "index.ts",
    "src/**/*"
  ],
>>>>>>> 5cbf4e2c
  "references": [
    {
      "name": "@ganache/options",
      "path": "../../../packages/options"
    },
    {
      "name": "@ganache/utils",
      "path": "../../../packages/utils"
    },
    {
      "name": "@ganache/tezos-options",
      "path": "../options"
    },
    {
      "name": "@ganache/tezos-utils",
      "path": "../utils"
    }
  ]
}<|MERGE_RESOLUTION|>--- conflicted
+++ resolved
@@ -5,14 +5,7 @@
     "declarationDir": "typings",
     "composite": true
   },
-<<<<<<< HEAD
   "include": ["index.ts", "src/**/*", "tests/helpers/getProvider.ts"],
-=======
-  "include": [
-    "index.ts",
-    "src/**/*"
-  ],
->>>>>>> 5cbf4e2c
   "references": [
     {
       "name": "@ganache/options",
