{
  "name": "@ganache/ethereum-block",
  "version": "0.1.0",
  "description": "",
  "author": "David Murdoch",
  "homepage": "https://github.com/trufflesuite/ganache-core/tree/develop/src/chains/ethereum/block#readme",
  "license": "MIT",
  "main": "lib/index.js",
  "types": "lib/index.d.ts",
  "source": "index.ts",
  "directories": {
    "lib": "lib",
    "test": "test"
  },
  "files": [
    "lib"
  ],
  "repository": {
    "type": "git",
    "url": "https://github.com/trufflesuite/ganache-core.git",
    "directory": "src/chains/ethereum/block"
  },
  "scripts": {
    "tsc": "ttsc --build",
    "test": "nyc npm run mocha",
    "mocha": "cross-env TS_NODE_COMPILER=ttypescript TS_NODE_FILES=true mocha --exit --check-leaks --throw-deprecation --trace-warnings --require ts-node/register 'tests/**/*.test.ts'"
  },
  "bugs": {
    "url": "https://github.com/trufflesuite/ganache-core/issues"
  },
  "keywords": [
    "ganache",
    "ganache-ethereum-block",
    "ethereum",
    "evm",
    "blockchain",
    "smart contracts",
    "dapps",
    "solidity",
    "vyper",
    "fe",
    "web3",
    "tooling",
    "truffle"
  ],
  "devDependencies": {
    "@types/mocha": "8.2.2",
    "cross-env": "7.0.3",
    "mocha": "8.4.0",
    "nyc": "15.1.0",
    "ts-node": "9.0.0",
    "ttypescript": "1.5.12",
    "typescript": "4.1.3"
  },
  "dependencies": {
    "@ethereumjs/common": "2.4.0",
    "@ganache/ethereum-address": "0.1.0",
    "@ganache/ethereum-transaction": "0.1.0",
    "@ganache/ethereum-utils": "0.1.0",
    "@ganache/rlp": "0.1.0",
    "@ganache/utils": "0.1.0",
<<<<<<< HEAD
    "emittery": "0.8.1",
=======
    "emittery": "0.7.2",
>>>>>>> 3c9cf8c5
    "ethereumjs-util": "7.1.0"
  }
}<|MERGE_RESOLUTION|>--- conflicted
+++ resolved
@@ -59,11 +59,7 @@
     "@ganache/ethereum-utils": "0.1.0",
     "@ganache/rlp": "0.1.0",
     "@ganache/utils": "0.1.0",
-<<<<<<< HEAD
-    "emittery": "0.8.1",
-=======
     "emittery": "0.7.2",
->>>>>>> 3c9cf8c5
     "ethereumjs-util": "7.1.0"
   }
 }