--- conflicted
+++ resolved
@@ -15,12 +15,9 @@
   StorageRangeResult,
   StorageRecords,
   RangedStorageKeys,
-<<<<<<< HEAD
   StructLog,
-  TransactionTraceOptions
-=======
+  TransactionTraceOptions,
   EthereumRawAccount
->>>>>>> 3adb3c3d
 } from "@ganache/ethereum-utils";
 import { decode } from "@ganache/rlp";
 import { BN, KECCAK256_RLP } from "ethereumjs-util";
